--- conflicted
+++ resolved
@@ -983,7 +983,6 @@
             [NotNull] InsertDataOperation operation,
             [CanBeNull] IModel model,
             [NotNull] MigrationCommandListBuilder builder)
-<<<<<<< HEAD
             => Generate(operation, model, builder, terminate: true);
 
         /// <summary>
@@ -999,8 +998,6 @@
             [CanBeNull] IModel model,
             [NotNull] MigrationCommandListBuilder builder,
             bool terminate)
-=======
->>>>>>> 6d9007d1
         {
             Check.NotNull(operation, nameof(operation));
             Check.NotNull(builder, nameof(builder));
