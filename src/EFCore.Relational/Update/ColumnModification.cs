--- conflicted
+++ resolved
@@ -8,7 +8,6 @@
 
 namespace Microsoft.EntityFrameworkCore.Update
 {
-<<<<<<< HEAD
     /// <summary>
     ///     <para>
     ///         Represents an update, insert, or delete operation for a single column. <see cref="ModificationCommand" />s
@@ -19,11 +18,13 @@
     ///     </para>
     /// </summary>
     public class ColumnModification
-=======
-    public class ColumnModification : ColumnModificationBase
->>>>>>> 6d9007d1
     {
+        private string _parameterName;
+        private string _originalParameterName;
         private readonly Func<string> _generateParameterName;
+        private readonly object _originalValue;
+        private object _value;
+        private readonly bool _useParameters;
 
         /// <summary>
         ///     Creates a new <see cref="ColumnModification" /> instance.
@@ -47,16 +48,14 @@
             bool isKey,
             bool isCondition,
             bool isConcurrencyToken)
-        : base(
-            Check.NotNull(propertyAnnotations, nameof(propertyAnnotations)).ColumnName,
-            null,
-            null,
-            null,
-            isRead,
-            isWrite,
-            isKey,
-            isCondition,
-            isCondition && isConcurrencyToken)
+            : this(
+                Check.NotNull(propertyAnnotations, nameof(propertyAnnotations)).ColumnName,
+                originalValue: null,
+                value: null,
+                isRead: isRead,
+                isWrite: isWrite,
+                isKey: isKey,
+                isCondition: isCondition)
         {
             Check.NotNull(entry, nameof(entry));
             Check.NotNull(property, nameof(property));
@@ -64,8 +63,39 @@
 
             Entry = entry;
             Property = property;
+            IsConcurrencyToken = isConcurrencyToken;
             _generateParameterName = generateParameterName;
-            IsConcurrencyToken = isConcurrencyToken;
+            _useParameters = true;
+        }
+
+        /// <summary>
+        ///     Creates a new <see cref="ColumnModification" /> instance.
+        /// </summary>
+        /// <param name="columnName"> The name of the column. </param>
+        /// <param name="originalValue"> The original value of the property mapped to this column. </param>
+        /// <param name="value"> Gets or sets the current value of the property mapped to this column. </param>
+        /// <param name="isRead"> Indicates whether or not a value must be read from the database for the column. </param>
+        /// <param name="isWrite"> Indicates whether or not a value must be written to the database for the column. </param>
+        /// <param name="isKey"> Indicates whether or not the column part of a primary or alternate key.</param>
+        /// <param name="isCondition"> Indicates whether or not the column is used in the <c>WHERE</c> clause when updating. </param>
+        public ColumnModification(
+            [NotNull] string columnName,
+            [CanBeNull] object originalValue,
+            [CanBeNull] object value,
+            bool isRead,
+            bool isWrite,
+            bool isKey,
+            bool isCondition)
+        {
+            Check.NotNull(columnName, nameof(columnName));
+
+            ColumnName = columnName;
+            _originalValue = originalValue;
+            _value = value;
+            IsRead = isRead;
+            IsWrite = isWrite;
+            IsKey = isKey;
+            IsCondition = isCondition;
         }
 
         /// <summary>
@@ -78,7 +108,6 @@
         /// </summary>
         public virtual IProperty Property { get; }
 
-<<<<<<< HEAD
         /// <summary>
         ///     Indicates whether or not a value must be read from the database for the column.
         /// </summary>
@@ -107,12 +136,12 @@
         /// <summary>
         ///     Indicates whether the original value of the property must be passed as a parameter to the SQL
         /// </summary>
-        public virtual bool UseOriginalValueParameter => IsCondition && IsConcurrencyToken;
+        public virtual bool UseOriginalValueParameter => _useParameters && IsCondition && IsConcurrencyToken;
 
         /// <summary>
         ///     Indicates whether the current value of the property must be passed as a parameter to the SQL
         /// </summary>
-        public virtual bool UseCurrentValueParameter => IsWrite || IsCondition && !IsConcurrencyToken;
+        public virtual bool UseCurrentValueParameter => _useParameters && (IsWrite || IsCondition && !IsConcurrencyToken);
 
         /// <summary>
         ///     The parameter name to use for the current value parameter (<see cref="UseCurrentValueParameter" />), if needed.
@@ -134,31 +163,26 @@
         /// <summary>
         ///     The original value of the property mapped to this column.
         /// </summary>
-        public virtual object OriginalValue => Entry.GetOriginalValue(Property);
+        public virtual object OriginalValue => Entry == null ? _originalValue : Entry.GetOriginalValue(Property);
 
         /// <summary>
         ///     Gets or sets the current value of the property mapped to this column.
         /// </summary>
         public virtual object Value
-=======
-        public virtual bool IsConcurrencyToken { get; }
-
-        public virtual bool UseCurrentValueParameter => IsWrite || (IsCondition && !IsConcurrencyToken);
-
-        public override string ParameterName
-            => base.ParameterName ?? (base.ParameterName = _generateParameterName());
-
-        public override string OriginalParameterName
-            => base.OriginalParameterName ?? (base.OriginalParameterName = _generateParameterName());
-
-        public override object OriginalValue => Entry.GetOriginalValue(Property);
-
-        public override object Value => Entry.GetCurrentValue(Property);
-
-        public virtual void SetValue([CanBeNull] object value)
->>>>>>> 6d9007d1
         {
-            Entry.SetCurrentValue(Property, value);
+            get { return Entry == null ? _value : Entry.GetCurrentValue(Property); }
+            [param: CanBeNull]
+            set
+            {
+                if (Entry == null)
+                {
+                    _value = value;
+                }
+                else
+                {
+                    Entry.SetCurrentValue(Property, value);
+                }
+            }
         }
     }
 }